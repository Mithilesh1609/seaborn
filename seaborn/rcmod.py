"""Functions that alter the matplotlib rc dictionary on the fly."""
import contextlib
import matplotlib as mpl
from seaborn import utils


def set(context="notebook", style="darkgrid", palette="deep", font="Arial"):
    """Set new RC params in one step."""
<<<<<<< HEAD
    # Set defaults that may be overruled below.
    mpl.rc("xtick.major", size=0)
    mpl.rc("ytick.major", size=0)
    mpl.rc("xtick.minor", size=0)
    mpl.rc("ytick.minor", size=0)

    set_axes_style(style, context)
    set_color_palette(palette)

    # Set the constant defaults
    mpl.rc("font", family=font)
    mpl.rc("legend", frameon=False, numpoints=1)
    mpl.rc("lines", markeredgewidth=0, solid_capstyle="round")
    mpl.rc("figure", figsize=(8, 5.5))
    mpl.rc("image", cmap="cubehelix")


=======
    set_axes_style(style, context, font)
    set_color_palette(palette)

>>>>>>> 59435ac7
def reset_defaults():
    """Restore all RC params to default settings."""
    mpl.rcParams.update(mpl.rcParamsDefault)


def set_axes_style(style, context, font="Arial"):
    """Set the axis style.

    Parameters
    ----------
    style : darkgrid | whitegrid | nogrid | ticks
        Style of axis background.
    context: notebook | talk | paper | poster
        Intended context for resulting figures.
    font : matplotlib font spec
        Font to use for text in the figures.

    """
    # Validate the arguments
    if not {"darkgrid", "whitegrid", "nogrid", "ticks"} & {style}:
        raise ValueError("Style %s not recognized" % style)

    if not {"notebook", "talk", "paper", "poster"} & {context}:
        raise ValueError("Context %s is not recognized" % context)

    # Determine the axis parameters
    if style == "darkgrid":
        lw = .8 if context == "paper" else 1.5
        ax_params = {"axes.facecolor": "#EAEAF2",
                     "axes.edgecolor": "white",
                     "axes.linewidth": 0,
                     "axes.grid": True,
                     "axes.axisbelow": True,
                     "grid.color": "w",
                     "grid.linestyle": "-",
                     "grid.linewidth": lw}

    elif style == "whitegrid":
        glw = .8 if context == "paper" else 1.5
        ax_params = {"axes.facecolor": "white",
                     "axes.edgecolor": "#CCCCCC",
                     "axes.linewidth": glw + .2,
                     "axes.grid": True,
                     "axes.axisbelow": True,
                     "grid.color": "#DDDDDD",
                     "grid.linestyle": "-",
                     "grid.linewidth": glw}

    elif style == "nogrid":
        ax_params = {"axes.grid": False,
                     "axes.facecolor": "white",
                     "axes.edgecolor": "black",
                     "axes.linewidth": 1}

    elif style == "ticks":
        ax_params = {"axes.grid": False,
                     "axes.facecolor": "white",
                     "axes.edgecolor": "black",
                     "axes.linewidth": 1,
                     "xtick.major.size": 10,
                     "xtick.minor.size": 5,
                     "ytick.major.size": 10,
                     "ytick.minor.size": 5}

    mpl.rcParams.update(ax_params)

    # Determine the font sizes
    if context == "talk":
        font_params = {"axes.labelsize": 16,
                       "axes.titlesize": 19,
                       "xtick.labelsize": 14,
                       "ytick.labelsize": 14,
                       "legend.fontsize": 13,
                       }

    elif context == "notebook":
        font_params = {"axes.labelsize": 11,
                       "axes.titlesize": 12,
                       "xtick.labelsize": 10,
                       "ytick.labelsize": 10,
                       "legend.fontsize": 10,
                       }

    elif context == "poster":
        font_params = {"axes.labelsize": 18,
                       "axes.titlesize": 22,
                       "xtick.labelsize": 16,
                       "ytick.labelsize": 16,
                       "legend.fontsize": 16,
                       }

    elif context == "paper":
        font_params = {"axes.labelsize": 8,
                       "axes.titlesize": 12,
                       "xtick.labelsize": 8,
                       "ytick.labelsize": 8,
                       "legend.fontsize": 8,
                       }

    mpl.rcParams.update(font_params)

    # Set other parameters
    mpl.rcParams.update({
        "lines.linewidth": 1.1 if context == "paper" else 1.4,
        "patch.linewidth": .1 if context == "paper" else .3,
        "xtick.major.pad": 3.5 if context == "paper" else 7,
        "ytick.major.pad": 3.5 if context == "paper" else 7,
        })

    # Set the constant defaults
    mpl.rc("font", family=font)
    mpl.rc("legend", frameon=False, numpoints=1)
    mpl.rc("lines", markeredgewidth=0, solid_capstyle="round")
    mpl.rc("figure", figsize=(8, 5.5))
    mpl.rc("image", cmap="cubehelix")
    mpl.rc("xtick.major", size=0)
    mpl.rc("ytick.major", size=0)
    mpl.rc("xtick.minor", size=0)
    mpl.rc("ytick.minor", size=0)


def set_color_palette(name, n_colors=6, desat=None):
    """Set the matplotlib color cycle in one of a variety of ways.

    Parameters
    ----------
    name : hls | husl | matplotlib colormap | seaborn color palette
        palette name
    n_colors : int
        only relevant for hls or matplotlib palettes
    desat : float
        desaturation factor for each color

    """
    colors = utils.color_palette(name, n_colors, desat)
    mpl.rcParams["axes.color_cycle"] = colors
    mpl.rcParams["patch.facecolor"] = colors[0]


@contextlib.contextmanager
def palette_context(palette, n_colors=6, desat=None):
    """Context manager for temporarily setting the color palette."""
    orig_palette = mpl.rcParams["axes.color_cycle"]
    set_color_palette(palette, n_colors, desat)
    yield
    set_color_palette(orig_palette, len(orig_palette))<|MERGE_RESOLUTION|>--- conflicted
+++ resolved
@@ -6,29 +6,9 @@
 
 def set(context="notebook", style="darkgrid", palette="deep", font="Arial"):
     """Set new RC params in one step."""
-<<<<<<< HEAD
-    # Set defaults that may be overruled below.
-    mpl.rc("xtick.major", size=0)
-    mpl.rc("ytick.major", size=0)
-    mpl.rc("xtick.minor", size=0)
-    mpl.rc("ytick.minor", size=0)
-
-    set_axes_style(style, context)
-    set_color_palette(palette)
-
-    # Set the constant defaults
-    mpl.rc("font", family=font)
-    mpl.rc("legend", frameon=False, numpoints=1)
-    mpl.rc("lines", markeredgewidth=0, solid_capstyle="round")
-    mpl.rc("figure", figsize=(8, 5.5))
-    mpl.rc("image", cmap="cubehelix")
-
-
-=======
     set_axes_style(style, context, font)
     set_color_palette(palette)
 
->>>>>>> 59435ac7
 def reset_defaults():
     """Restore all RC params to default settings."""
     mpl.rcParams.update(mpl.rcParamsDefault)
@@ -55,6 +35,14 @@
         raise ValueError("Context %s is not recognized" % context)
 
     # Determine the axis parameters
+    # -----------------------------
+
+    # Turn ticks off; they get turned back on in 'ticks' style
+    mpl.rc("xtick.major", size=0)
+    mpl.rc("ytick.major", size=0)
+    mpl.rc("xtick.minor", size=0)
+    mpl.rc("ytick.minor", size=0)
+
     if style == "darkgrid":
         lw = .8 if context == "paper" else 1.5
         ax_params = {"axes.facecolor": "#EAEAF2",
@@ -144,10 +132,6 @@
     mpl.rc("lines", markeredgewidth=0, solid_capstyle="round")
     mpl.rc("figure", figsize=(8, 5.5))
     mpl.rc("image", cmap="cubehelix")
-    mpl.rc("xtick.major", size=0)
-    mpl.rc("ytick.major", size=0)
-    mpl.rc("xtick.minor", size=0)
-    mpl.rc("ytick.minor", size=0)
 
 
 def set_color_palette(name, n_colors=6, desat=None):
